
"""
Module: import_show_metadata
This module provides functionality to import show metadata from concert folders into an SQLite database
and then move processed folders to a designated destination. It checks for missing track titles, attempts
to tag files if necessary, updates the database with the extracted track metadata, and logs any errors or
mismatches encountered during processing.
Functions:
    import_show_folders(concert_folders: list, etree_db: SQLiteEtreeDB, config)
        Imports and processes a list of concert folders. For each folder, it checks if track titles exist,
        attempts to tag files when needed, updates the database with new metadata, and logs errors for any
        unprocessable folders.
        Parameters:
            concert_folders (list): List containing the paths of concert folders to be processed.
            etree_db (SQLiteEtreeDB): An instance representing the SQLite database connection.
            config: Configuration object used during the tagging process.
            tuple:
                successfully_imported (list): Folders that were successfully processed and imported.
                existing_folders (list): Folders which already contained matching track metadata.
    move_folder_if_not_exists(source_folder: str, destination_folder: str)
        Moves a folder from a source path to a specified destination if a folder with the same name does not
        already exist there. If the destination does not exist, it will try to create it before moving the folder.
        Parameters:
            source_folder (str): The path of the folder to be moved.
            destination_folder (str): The target directory where the folder should be moved.
            bool: True if the folder was successfully moved; False otherwise.
Main Execution:
    When executed as a script, the module configures logging, loads configurations from a file, sets up
    the SQLite database connection, processes the specified concert folders by importing show metadata,
    and then moves both newly imported and already existing show folders to a defined destination folder.
    The execution time is measured, and all significant actions and errors are logged.
"""
from time import perf_counter
from pathlib import Path
import os
import logging
from sqliteetreedb import SQLiteEtreeDB#, EtreeRecording
#from recordingfiles import RecordingFolder
from tagger import ConcertTagger
from tagger import load_config
import InfoFileTagger
import shutil

def import_show_folders(concert_folders:list, etree_db:SQLiteEtreeDB, config):
    """
    Import show folders into the database.
    This function processes each concert folder, checks for missing track titles,
    and attempts to tag the files if necessary. It logs any errors encountered
    during the process. If a folder is successfully tagged, it updates the database
    with the new track metadata.
    Args:
        concert_folders (list): List of concert folder paths to process.
        etree_db (SQLiteEtreeDB): Database connection object.
        config: Configuration object for the tagging process.
    Returns:
        successfully_imported (list): List of concert folders that were successfully imported to the database.
    """
    successfully_imported = []
    existing_folders = []
    try:
        with open("mismatched_folders.txt", "r", encoding="utf-8") as mismatchlogexisting:
            existing_mismatched_folders = mismatchlogexisting.readlines()
    except FileNotFoundError:
        existing_mismatched_folders = []
    with open("mismatched_folders.txt", "a", encoding="utf-8") as mismatchlog:
        for concert_folder in concert_folders:
            try:
                show = ConcertTagger(concert_folder,config,etree_db, debug=False)
                print(f'{show.etreerec.id=} {show.etreerec.md5key=} {show.folderpath=}')
                tracks = show.etreerec.tracks
                tracknames = [track.title for track in tracks]
                #print(f'{tracknames=}')
                if not tracknames:
                    tracks = [track.title for track in show.folder.musicfiles]
                    #for track in tracks:
                    #    print(f'{track}')
                    if None in tracks:
                        tagged = InfoFileTagger.tag_folder(show.folderpath)
                        if tagged:
                            print(f'Sucessfully tagged files in folder {concert_folder}')
                            show = ConcertTagger(concert_folder,config,etree_db)
                            tracks = [track.title for track in show.folder.musicfiles]
                        else:
                            error = f'Error tagging files in folder {concert_folder}'
                            print(error)
                            logging.error(error)
                            continue
                    
                    if None in tracks:
                        missingtitlefiles = ', '.join([file.name for file in show.folder.musicfiles if file.title is None])
                        error = f'Error Processing folder {concert_folder}: missing track title(s) {missingtitlefiles}'
                        print(error)
                        logging.error(error)
                    else:
                        rows = show.build_show_inserts()
                        print(f"inserting {len(rows)} rows for {concert_folder}")
                        show.db.insert_track_metadata(show.etreerec.id, rows,False,show.etreerec.md5key, debug = True)
                        successfully_imported.append(concert_folder)
                else:
                    existing_folders.append(concert_folder)
                    print(f"Matching tracknames exist for {concert_folder}")
            except Exception as e:
                logging.error(f'Error Processing folder {concert_folder} {e}')
                if concert_folder+'\n' not in existing_mismatched_folders:
                    mismatchlog.write(f"{concert_folder}\n")
    return successfully_imported, existing_folders

def move_folder_if_not_exists(source_folder: str, destination_folder: str):
    """
    Moves the source_folder into the festination_folder if it doesn't already exist there.
    If a folder with the same name already exists in the destination folder, the function
    prints and logs an error.

    Args:
        source_folder (str): The path of the folder to move.
        festination_folder (str): The destination folder where the source_folder will be moved.
    """
    # Determine the destination folder path by combining the festination_folder and the basename of source_folder.
    # Create destination folder if it doesn't exist.
    if not os.path.exists(destination_folder):
        try:
            os.makedirs(destination_folder)
            logging.info(f"Created destination folder '{destination_folder}'.")
        except Exception as e:
            error_message = f"Error creating destination folder '{destination_folder}': {e}"
            print(error_message)
            logging.error(error_message)
            return False    
    
    destination = os.path.join(destination_folder, os.path.basename(source_folder))
    
    # Check if the destination already exists.
    if os.path.exists(destination):
        error_message = f"Error: The folder '{destination}' already exists. Cannot move '{source_folder}'."
        print(error_message)
        logging.error(error_message)
        return False
    else:
        try:
            # Move the folder to the destination folder.
            shutil.move(source_folder, destination_folder)
            print(f"Successfully moved '{source_folder}' to '{destination_folder}'.")
            logging.info(f"Moved '{source_folder}' to '{destination_folder}'.")
            return True
        except Exception as e:
            error_message = f"Error moving '{source_folder}' to '{destination_folder}': {e}"
            print(error_message)
            logging.error(error_message)
            return False
        

if __name__ == "__main__":
    start_time = perf_counter()
    logfilename = 'tag_import.log' 
    logging.basicConfig(filename=logfilename,level=logging.WARN, format="%(asctime)s %(levelname)s: %(message)s")
    #TO DO: move more configuration to config.toml
    config_file = os.path.join(os.path.dirname(__file__),"config.toml")
    config = load_config(config_file)
    copy_success_path = r"X:\Downloads\_FTP\gdead.9999.updates_imported"

    sqlitepath_scrape = Path(r"db/etree_scrape.db").as_posix()
    etreedb = SQLiteEtreeDB(sqlitepath_scrape)
<<<<<<< HEAD
    dirnm = r'X:\Downloads\_FTP\_Concerts_Unofficial\_renamed2\GD_TAGGED'
=======
    dirnm = r'X:\Downloads\_FTP\gdead.9999.updates_imported'
>>>>>>> 8c75e020
    directorylist = [f.path.replace('\\','/') for f in os.scandir(dirnm) if f.is_dir()] 
    print(directorylist)
    imported_shows,existing_shows = import_show_folders(directorylist, etreedb, config)
    if imported_shows:
        print("Successfully imported the following shows:")
        for folder in imported_shows:
            print(f"moving {os.path.basename(folder)} to {copy_success_path}")
            move_folder_if_not_exists(folder, copy_success_path)
            

    if existing_shows:
        print("The following shows already exist in the database:")
        for folder in existing_shows:
            print(f"moving {os.path.basename(folder)} to {copy_success_path}")
            move_folder_if_not_exists(folder, copy_success_path)
            print(f"{folder}")
        
    etreedb.close
    end_time = perf_counter()
    print(f"Runtime: {end_time - start_time:.4f} seconds")
    logging.info(f"Runtime: {end_time - start_time:.4f} seconds")<|MERGE_RESOLUTION|>--- conflicted
+++ resolved
@@ -160,11 +160,9 @@
 
     sqlitepath_scrape = Path(r"db/etree_scrape.db").as_posix()
     etreedb = SQLiteEtreeDB(sqlitepath_scrape)
-<<<<<<< HEAD
+
     dirnm = r'X:\Downloads\_FTP\_Concerts_Unofficial\_renamed2\GD_TAGGED'
-=======
-    dirnm = r'X:\Downloads\_FTP\gdead.9999.updates_imported'
->>>>>>> 8c75e020
+
     directorylist = [f.path.replace('\\','/') for f in os.scandir(dirnm) if f.is_dir()] 
     print(directorylist)
     imported_shows,existing_shows = import_show_folders(directorylist, etreedb, config)
