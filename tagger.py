--- conflicted
+++ resolved
@@ -357,17 +357,13 @@
         # ... (other initializations such as finding FLAC files and auxiliary files)
 
     def _standardize_folder_year(self):
-<<<<<<< HEAD
         """Validate and normalize the folder name using database info."""
-=======
-        """Ensure folder name starts with artist abbreviation and 4-digit year."""
->>>>>>> d1f3280f
         if not self.etreerec or not self.etreerec.artist_abbrev:
             return
 
         folder_name = self.folderpath.name
         abbr = self.etreerec.artist_abbrev
-<<<<<<< HEAD
+
         shnid = getattr(self.etreerec, "id", None)
         db_date = getattr(self.etreerec, "date", None)
 
@@ -445,36 +441,7 @@
 
             self.folderpath = new_path
             self.folder = RecordingFolder(str(new_path), self.db)
-=======
-        if not folder_name.lower().startswith(abbr.lower()):
-            return
-
-        remainder = folder_name[len(abbr):]
-        first_part, *rest = remainder.split('.', 1)
-        rest_str = f".{rest[0]}" if rest else ""
-
-        if re.match(r"\d{4}", first_part):
-            return
-
-        m = re.match(r"(\d{2})", first_part)
-        if not m:
-            return
-
-        year_full = datetime.strptime(m.group(1), "%y").strftime("%Y")
-        new_first = year_full + first_part[len(m.group(1)) :]
-        new_name = f"{abbr}{new_first}{rest_str}"
-
-        new_path = self.folderpath.with_name(new_name)
-        try:
-            self.folderpath.rename(new_path)
-        except FileExistsError:
-            logging.error(f"Cannot rename {self.folderpath} to {new_path}: target exists")
-            return
-
-        self.folderpath = new_path
-        # re-initialize folder to use the new path
-        self.folder = RecordingFolder(str(new_path), self.db)
->>>>>>> d1f3280f
+
     
     def _find_artwork(self, artist_abbr: str, concert_date: str):
         """
